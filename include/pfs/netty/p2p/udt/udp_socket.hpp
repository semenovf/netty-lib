////////////////////////////////////////////////////////////////////////////////
// Copyright (c) 2019-2021 Vladislav Trifochkin
//
// This file is part of `netty-lib`.
//
// Changelog:
//      2021.10.26 Initial version.
////////////////////////////////////////////////////////////////////////////////
#pragma once
#include "pfs/netty/exports.hpp"
#include "pfs/netty/inet4_addr.hpp"
#include "pfs/fmt.hpp"
#include <fstream>
#include <string>
#include <utility>
#include <vector>

namespace netty {
namespace p2p {
namespace udt {

class udp_socket
{
    // Typedef UDTSOCKET as defined in `udt.h`
    using UDTSOCKET = int;

    static constexpr UDTSOCKET INVALID_SOCKET = -1;

public:
    // Must be same as UDTSTATUS defined in `udt.h`
    enum state_enum {
          INIT = 1
        , OPENED
        , LISTENING
        , CONNECTING
        , CONNECTED
        , BROKEN
        , CLOSING
        , CLOSED
        , NONEXIST
    };

    using id_type = UDTSOCKET;

private:
    UDTSOCKET _socket {INVALID_SOCKET};

public:
    mutable std::function<void (std::string const &)> failure;

public:
    udp_socket () = default;
    NETTY__EXPORT ~udp_socket ();

    udp_socket (udp_socket const &) = delete;
    udp_socket & operator = (udp_socket const &) = delete;

    udp_socket (udp_socket && other) noexcept
    {
        _socket = other._socket;
        other._socket = INVALID_SOCKET;
    }

    udp_socket & operator = (udp_socket && other) noexcept
    {
        _socket = other._socket;
        other._socket = INVALID_SOCKET;
        return *this;
    }

    id_type id () const
    {
        return _socket;
    }

    NETTY__EXPORT state_enum state () const;

    std::string backend_string () const noexcept
    {
        return "UDT";
    }

<<<<<<< HEAD
    udp_socket accept (inet4_addr * addr, std::uint16_t * port);
    bool bind (inet4_addr const & addr, std::uint16_t port);
    void close ();
    bool connect (inet4_addr const & addr, std::uint16_t port);
    bool listen (int backlog = 10);
    std::streamsize recvmsg (char * msg, std::streamsize len);
    std::streamsize sendmsg (char const * data, std::streamsize len);

    std::string error_string () const noexcept;
    int error_code () const noexcept;
=======
    NETTY__EXPORT udp_socket accept (inet4_addr * addr, std::uint16_t * port);
    NETTY__EXPORT bool bind (inet4_addr const & addr, std::uint16_t port);
    NETTY__EXPORT void close ();
    NETTY__EXPORT bool connect (inet4_addr const & addr, std::uint16_t port);
    NETTY__EXPORT bool listen (int backlog = 10);
    NETTY__EXPORT std::streamsize recv (char * msg, std::streamsize len);
    NETTY__EXPORT std::streamsize send (char const * data, std::streamsize len);

    NETTY__EXPORT std::string error_string () const;
>>>>>>> 2cdd3f73

    inline std::string state_string () const noexcept
    {
        return state_string(state());
    }

    NETTY__EXPORT std::vector<std::pair<std::string, std::string>> dump_options () const;

public: // static
    static NETTY__EXPORT std::string state_string (int state);
};

}}} // namespace netty::p2p::udt<|MERGE_RESOLUTION|>--- conflicted
+++ resolved
@@ -80,28 +80,16 @@
         return "UDT";
     }
 
-<<<<<<< HEAD
-    udp_socket accept (inet4_addr * addr, std::uint16_t * port);
-    bool bind (inet4_addr const & addr, std::uint16_t port);
-    void close ();
-    bool connect (inet4_addr const & addr, std::uint16_t port);
-    bool listen (int backlog = 10);
-    std::streamsize recvmsg (char * msg, std::streamsize len);
-    std::streamsize sendmsg (char const * data, std::streamsize len);
-
-    std::string error_string () const noexcept;
-    int error_code () const noexcept;
-=======
     NETTY__EXPORT udp_socket accept (inet4_addr * addr, std::uint16_t * port);
     NETTY__EXPORT bool bind (inet4_addr const & addr, std::uint16_t port);
     NETTY__EXPORT void close ();
     NETTY__EXPORT bool connect (inet4_addr const & addr, std::uint16_t port);
     NETTY__EXPORT bool listen (int backlog = 10);
-    NETTY__EXPORT std::streamsize recv (char * msg, std::streamsize len);
-    NETTY__EXPORT std::streamsize send (char const * data, std::streamsize len);
+    NETTY__EXPORT std::streamsize recvmsg (char * msg, std::streamsize len);
+    NETTY__EXPORT std::streamsize sendmsg (char const * data, std::streamsize len);
 
-    NETTY__EXPORT std::string error_string () const;
->>>>>>> 2cdd3f73
+    NETTY__EXPORT std::string error_string () const noexcept;
+    NETTY__EXPORT int error_code () const noexcept;
 
     inline std::string state_string () const noexcept
     {
