--- conflicted
+++ resolved
@@ -90,15 +90,10 @@
     using socket_iterator  = typename socket_container::iterator;
 
 private:
-<<<<<<< HEAD
     // Unique identifier for entity (message, file) inside engine session.
     entity_id _entity_id {0};
 
-    std::size_t    _packet_size = packet::MAX_PACKET_SIZE;
-=======
-    counter_type _counter {0};
     std::uint16_t  _packet_size = packet::MAX_PACKET_SIZE;
->>>>>>> 2cdd3f73
     universal_id   _uuid;
     socket_type    _listener;
     socket_address _listener_address;
