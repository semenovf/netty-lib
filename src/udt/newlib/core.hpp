--- conflicted
+++ resolved
@@ -86,7 +86,6 @@
    static int getsockname(UDTSOCKET u, sockaddr* name, int* namelen);
    static int getsockopt(UDTSOCKET u, int level, UDTOpt optname, void* optval, int* optlen);
    static int setsockopt(UDTSOCKET u, int level, UDTOpt optname, const void* optval, int optlen);
-<<<<<<< HEAD
    static std::streamsize send (UDTSOCKET u, const char * buf, std::streamsize len, int flags);
    static std::streamsize recv (UDTSOCKET u, char * buf, std::streamsize len, int flags);
    static std::streamsize sendmsg (UDTSOCKET u, const char * buf, std::streamsize len, int ttl = -1, bool inorder = false);
@@ -97,14 +96,6 @@
 #endif
    static int64_t sendfile (UDTSOCKET u, std::fstream & ifs, int64_t & offset, int64_t size, int block = 364000);
    static int64_t recvfile (UDTSOCKET u, std::fstream & ofs, int64_t & offset, int64_t size, int block = 7280000);
-=======
-   static std::streamsize send(UDTSOCKET u, const char* buf, std::streamsize len, int flags);
-   static std::streamsize recv(UDTSOCKET u, char* buf, std::streamsize len, int flags);
-   static std::streamsize sendmsg(UDTSOCKET u, const char* buf, std::streamsize len, int ttl = -1, bool inorder = false);
-   static std::streamsize recvmsg(UDTSOCKET u, char* buf, std::streamsize len);
-   static int64_t sendfile(UDTSOCKET u, std::fstream& ifs, int64_t& offset, int64_t size, int block = 364000);
-   static int64_t recvfile(UDTSOCKET u, std::fstream& ofs, int64_t& offset, int64_t size, int block = 7280000);
->>>>>>> 2cdd3f73
    static int select(int nfds, ud_set* readfds, ud_set* writefds, ud_set* exceptfds, const timeval* timeout);
    static int selectEx(const std::vector<UDTSOCKET>& fds, std::vector<UDTSOCKET>* readfds, std::vector<UDTSOCKET>* writefds, std::vector<UDTSOCKET>* exceptfds, int64_t msTimeOut);
    static int epoll_create();
@@ -195,11 +186,7 @@
       // Returned value:
       //    Actual size of data received.
 
-<<<<<<< HEAD
    std::streamsize recv (char * data, std::streamsize len);
-=======
-   std::streamsize recv(char* data, std::streamsize len);
->>>>>>> 2cdd3f73
 
       // Functionality:
       //    send a message of a memory block "data" with size of "len".
@@ -210,12 +197,7 @@
       //    3) [in] inorder: if the message should be delivered in order.
       // Returned value:
       //    Actual size of data sent.
-
-<<<<<<< HEAD
    std::streamsize sendmsg(const char * data, std::streamsize len, int ttl, bool inorder);
-=======
-   std::streamsize sendmsg(const char* data, std::streamsize len, int ttl, bool inorder);
->>>>>>> 2cdd3f73
 
       // Functionality:
       //    Receive a message to buffer "data".
@@ -225,16 +207,11 @@
       // Returned value:
       //    Actual size of data received.
 
-<<<<<<< HEAD
 #if NETTY_P2P__UDT_PATCHED
    std::streamsize recvmsg (char * data, std::streamsize len, bool * pHaveMsgStill = nullptr);
 #else
    std::streamsize recvmsg (char * data, std::streamsize len);
 #endif
-=======
-   std::streamsize recvmsg(char* data, std::streamsize len);
->>>>>>> 2cdd3f73
-
       // Functionality:
       //    Request UDT to send out a file described as "fd", starting from "offset", with size of "size".
       // Parameters:
