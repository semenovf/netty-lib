--- conflicted
+++ resolved
@@ -1179,11 +1179,7 @@
     return res;
 }
 
-<<<<<<< HEAD
 std::streamsize CUDT::sendmsg (const char* data, std::streamsize len, int msttl, bool inorder)
-=======
-std::streamsize CUDT::sendmsg(const char* data, std::streamsize len, int msttl, bool inorder)
->>>>>>> 2cdd3f73
 {
    if (UDT_STREAM == m_iSockType)
       throw CUDTException(5, 9, 0);
@@ -1285,15 +1281,11 @@
     return len;
 }
 
-<<<<<<< HEAD
 #if NETTY_P2P__UDT_PATCHED
 std::streamsize CUDT::recvmsg (char * data, std::streamsize len, bool * pHaveMsgStill)
 #else
 std::streamsize CUDT::recvmsg (char * data, std::streamsize len)
 #endif
-=======
-std::streamsize CUDT::recvmsg (char * data, std::streamsize len)
->>>>>>> 2cdd3f73
 {
 #if NETTY_P2P__UDT_PATCHED
     if (pHaveMsgStill != nullptr)
@@ -1333,7 +1325,6 @@
     }
 
     if (!m_bSynRecving) {
-<<<<<<< HEAD
         int res = m_pRcvBuffer->readMsg(data, len);
 
 #if NETTY_P2P__UDT_PATCHED
@@ -1347,9 +1338,6 @@
                 *pHaveMsgStill = true;
         }
 #endif
-=======
-        auto res = m_pRcvBuffer->readMsg(data, len);
->>>>>>> 2cdd3f73
 
         if (0 == res)
             throw CUDTException(6, 2, 0);
@@ -1512,11 +1500,7 @@
     return size - tosend;
 }
 
-<<<<<<< HEAD
-int64_t CUDT::recvfile (fstream & ofs, int64_t & offset, int64_t size, int block)
-=======
 std::streamsize CUDT::recvfile (fstream & ofs, std::streamsize & offset, std::streamsize size, int block)
->>>>>>> 2cdd3f73
 {
    if (UDT_DGRAM == m_iSockType)
       throw CUDTException(5, 10, 0);
