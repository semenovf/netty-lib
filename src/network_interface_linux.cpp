////////////////////////////////////////////////////////////////////////////////
// Copyright (c) 2021 Vladislav Trifochkin
//
// This file is part of [net-lib](https://github.com/semenovf/net-lib) library.
//
// References:
//      1. man netdevice
//      2. [Getting interface MTU under Linux with PCAP](https://serverfault.com/questions/361503/getting-interface-mtu-under-linux-with-pcap)
//      3. [using C code to get same info as ifconfig](https://stackoverflow.com/questions/4951257/using-c-code-to-get-same-info-as-ifconfig)
//      4. [Net-Tools](https://sourceforge.net/projects/net-tools/files/)
//
// Changelog:
//      2021.06.24 Initial version.
////////////////////////////////////////////////////////////////////////////////
#include "pfs/netty/network_interface.hpp"
#include <map>
#include <cstring>
#include <sys/types.h>
#include <ifaddrs.h>
#include <arpa/inet.h>
#include <net/if.h>
#include <netinet/in.h>
#include <sys/ioctl.h>
#include <sys/socket.h>

namespace netty {

static bool ioctl_helper (int fd
    , unsigned long request
    , struct ifreq * ifr
    , std::error_code & ec)
{
    if (ioctl(fd, request, ifr) < 0) {
        switch (errno) {
            case EPERM:
                ec = make_error_code(errc::permissions_denied);
                break;
            case ENODEV:
                ec = make_error_code(errc::device_not_found);
                break;
            default:
                ec = make_error_code(errc::system_error);
                break;
        }

        return false;
    }

    return true;
}

//
// See `man 7 netdevice`.
// Man page implicitly says that get the MTU (Maximum Transfer Unit) of a device
// is not a privileged operation.
//

std::vector<network_interface> fetch_interfaces (std::error_code & ec)
{
    std::vector<network_interface> result;

    struct ifaddrs * ifaddr;

    if (getifaddrs(& ifaddr) != 0) {
        ec = make_error_code(errc::system_error);
        return result;
    }

    bool success = true;

    // Linux supports some standard ioctls to configure network devices.
    // They can be used on any socket's file descriptor regardless of
    // the family or type.
    auto sock = socket(PF_INET, SOCK_DGRAM, 0);

    if (sock < 0) {
        ec = make_error_code(errc::system_error);
        success = false;
    }

    if (success) {
        std::map<std::string, size_t> ifaces_map;

        for (struct ifaddrs * ifa = ifaddr; ifa != nullptr; ifa = ifa->ifa_next) {
            if (ifa->ifa_name == nullptr)
                continue;

            //if (ifa->ifa_addr == nullptr)
            //    continue;

            std::string name {ifa->ifa_name};

            auto it = ifaces_map.find(name);
            network_interface * iface = nullptr;

            if (it == ifaces_map.end()) {
                result.emplace_back();
                iface = & result.back();
                ifaces_map.insert({name, result.size() - 1});
                iface->_data.adapter_name = name;
                iface->_data.readable_name = name;

                struct ifreq ifr;
                std::memcpy(ifr.ifr_name, name.c_str(), name.size());
                ifr.ifr_name[name.size()] = '\0';

                if (ioctl_helper(sock, SIOCGIFMTU, & ifr, ec))
                    iface->_data.mtu = ifr.ifr_mtu;

<<<<<<< HEAD
=======
                if (ioctl_helper(sock, SIOCGIFADDR, & ifr, ec)) {
                    auto p = reinterpret_cast<struct sockaddr_in *>(& ifr.ifr_addr);
                    iface->_data.ip4 = htonl(p->sin_addr.s_addr);
                }

>>>>>>> 14e82b3d
                if (ioctl_helper(sock, SIOCGIFFLAGS, & ifr, ec)) {
                    // Interface is a loopback interface
                    if (ifr.ifr_flags & IFF_LOOPBACK)
                        iface->_data.type = network_interface_type::loopback;

                    // Interface is a point-to-point link.
                    if (ifr.ifr_flags & IFF_POINTOPOINT)
                        iface->_data.type = network_interface_type::ppp;

                    // TODO Other flags can be important
                    // IFF_UP            Interface is running.
                    // IFF_BROADCAST     Valid broadcast address set.
                    // IFF_DEBUG         Internal debugging flag.
                    // IFF_RUNNING       Resources allocated.
                    // IFF_NOARP         No arp protocol, L2 destination address not set.
                    // IFF_PROMISC       Interface is in promiscuous mode.
                    // IFF_NOTRAILERS    Avoid use of trailers.
                    // IFF_ALLMULTI      Receive all multicast packets.
                    // IFF_MASTER        Master of a load balancing bundle.
                    // IFF_SLAVE         Slave of a load balancing bundle.
                    // IFF_MULTICAST     Supports multicast
                    // IFF_PORTSEL       Is able to select media type via ifmap.
                    // IFF_AUTOMEDIA     Auto media selection active.
                    // IFF_DYNAMIC       The addresses are lost when the interface goes down.
                    // IFF_LOWER_UP      Driver signals L1 up (since Linux 2.6.17)
                    // IFF_DORMANT       Driver signals dormant (since Linux 2.6.17)
                    // IFF_ECHO          Echo sent packets (since Linux 2.6.25)
<<<<<<< HEAD

=======
>>>>>>> 14e82b3d
                }
            } else {
                iface = & result[it->second];
            }
        }
    }

    freeifaddrs(ifaddr);

    return result;
}

} // namespace netty<|MERGE_RESOLUTION|>--- conflicted
+++ resolved
@@ -107,14 +107,11 @@
                 if (ioctl_helper(sock, SIOCGIFMTU, & ifr, ec))
                     iface->_data.mtu = ifr.ifr_mtu;
 
-<<<<<<< HEAD
-=======
                 if (ioctl_helper(sock, SIOCGIFADDR, & ifr, ec)) {
                     auto p = reinterpret_cast<struct sockaddr_in *>(& ifr.ifr_addr);
                     iface->_data.ip4 = htonl(p->sin_addr.s_addr);
                 }
 
->>>>>>> 14e82b3d
                 if (ioctl_helper(sock, SIOCGIFFLAGS, & ifr, ec)) {
                     // Interface is a loopback interface
                     if (ifr.ifr_flags & IFF_LOOPBACK)
@@ -142,10 +139,6 @@
                     // IFF_LOWER_UP      Driver signals L1 up (since Linux 2.6.17)
                     // IFF_DORMANT       Driver signals dormant (since Linux 2.6.17)
                     // IFF_ECHO          Echo sent packets (since Linux 2.6.25)
-<<<<<<< HEAD
-
-=======
->>>>>>> 14e82b3d
                 }
             } else {
                 iface = & result[it->second];
